--- conflicted
+++ resolved
@@ -36,11 +36,6 @@
 pub mod cost_tracker;
 pub mod epoch_accounts_hash;
 pub mod epoch_stakes;
-<<<<<<< HEAD
-mod expected_rent_collection;
-=======
-pub mod execute_cost_table;
->>>>>>> c47515d0
 pub mod genesis_utils;
 pub mod hardened_unpack;
 pub mod in_mem_accounts_index;
